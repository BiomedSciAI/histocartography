--- conflicted
+++ resolved
@@ -8,16 +8,12 @@
 
 from histocartography.utils.io import load_image, save_image
 from histocartography.interpretability.grad_cam import GraphGradCAMPPExplainer
-<<<<<<< HEAD
 from histocartography.visualisation.graph_visualization import (
     OverlayGraphVisualization,
     InstanceImageVisualization,
 )
 from histocartography.preprocessing.nuclei_extraction import NucleiExtractor
 from histocartography.preprocessing.superpixel import SLICSuperpixelExtractor
-=======
-from histocartography.visualisation.graph_visualization import OverlayGraphVisualization
->>>>>>> efa17502
 
 
 class GraphVizTestCase(unittest.TestCase):
@@ -26,11 +22,9 @@
     @classmethod
     def setUpClass(self):
         self.current_path = os.path.dirname(__file__)
-<<<<<<< HEAD
         self.data_path = os.path.join(self.current_path, "..", "data")
         self.image_path = os.path.join(self.data_path, "images")
         self.image_name = "283_dcis_4.png"
-        self.graph_path = os.path.join(self.data_path, "cell_graphs")
         self.graph_name = "283_dcis_4.bin"
         self.out_path = os.path.join(self.data_path, "visualization_test")
         if os.path.exists(self.out_path) and os.path.isdir(self.out_path):
@@ -39,29 +33,13 @@
 
     def test_overlay_with_explanation(self):
         """Test Graph visualization with explanation."""
-=======
         self.data_path = os.path.join(self.current_path, '..', 'data')
         self.image_path = os.path.join(self.data_path, 'images')
         self.image_name = '283_dcis_4.png'
-        self.graph_path = os.path.join(self.data_path, 'cell_graphs')
-        self.graph_name = '283_dcis_4.bin'
-        self.out_path = os.path.join(self.data_path, 'visualization_test')
-        if os.path.exists(self.out_path) and os.path.isdir(self.out_path):
-            shutil.rmtree(self.out_path) 
-        os.makedirs(self.out_path)
-
-    def test_overlay_with_explanation(self):
-        """Test Graph visualization."""
->>>>>>> efa17502
-
-        # 1. load a cell graph
-        cell_graph, _ = load_graphs(os.path.join(self.graph_path, self.graph_name))
-        cell_graph = cell_graph[0]
 
         # 2. load the corresponding image
         image = np.array(load_image(os.path.join(self.image_path, self.image_name)))
 
-<<<<<<< HEAD
         # 3. fake explainer importance scores
         importance_scores = np.random.normal(0.7, 0.1, 100)
 
@@ -71,11 +49,6 @@
         edge_attributes = {}
         edge_attributes["thickness"] = [1, 2, 3]
         edge_attributes["color"] = [0.1, 0.2, 0.8, 0.1, 0.2, 0.3, 0.1, 0.1]
-=======
-        # 3. run the explainer
-        explainer = GraphGradCAMPPExplainer(model_path="test/data/models/cg_3_classes")
-        importance_scores, _ = explainer.process(cell_graph)
->>>>>>> efa17502
 
         node_attributes = {}
         node_attributes["color"] = importance_scores
@@ -85,33 +58,12 @@
         edge_attributes["color"] = [0.1, 0.2, 0.8, 0.1, 0.2, 0.3, 0.1, 0.1]
 
         # 4. run the visualization
-<<<<<<< HEAD
-=======
-        pseudo_instance_map = np.zeros_like(image)
-        pseudo_instance_map = pseudo_instance_map[:, :, 0]
-        pseudo_instance_map[0:50, :] = pseudo_instance_map[0:50, :] + 1
-        pseudo_instance_map[:, 0:50] = (
-            pseudo_instance_map[:, 0:50] + 1
-        )
-        pseudo_instance_map = pseudo_instance_map + 1
->>>>>>> efa17502
-        visualizer = OverlayGraphVisualization(node_style="fill")
-        out = visualizer.process(
-            image,
-            cell_graph,
-            node_attributes=node_attributes,
-            edge_attributes=edge_attributes,
-<<<<<<< HEAD
-=======
-            instance_map=pseudo_instance_map,
->>>>>>> efa17502
         )
 
         # 5. save output image
         save_image(
             os.path.join(
                 self.out_path,
-<<<<<<< HEAD
                 self.image_name.replace(".png", "") + "_cg_explanation.png",
             ),
             out,
@@ -119,14 +71,6 @@
 
     def test_overlay_graph_viz(self):
         """Test Graph visualization with nuclei maps."""
-=======
-                self.image_name.replace('.png', '') + '_cg_explanation.png'),
-            out
-        )
-
-    def test_overlay_graph_viz(self):
-        """Test Graph visualization."""
->>>>>>> efa17502
 
         # 1. load a cell graph
         cell_graph, _ = load_graphs(os.path.join(self.graph_path, self.graph_name))
@@ -134,7 +78,6 @@
 
         # 2. load the corresponding image
         image = np.array(load_image(os.path.join(self.image_path, self.image_name)))
-<<<<<<< HEAD
         # 3. detect nuclei (for visualization)
         extractor = NucleiExtractor(pretrained_data="monusac")
         nuclei, nuclei_centroids = extractor.process(image)
@@ -177,12 +120,6 @@
             ),
             out,
         )
-=======
-
-        # 3. run the visualization
-        visualizer = OverlayGraphVisualization()
-        out = visualizer.process(image, cell_graph)
->>>>>>> efa17502
 
         # 5. save output image
         save_image(
