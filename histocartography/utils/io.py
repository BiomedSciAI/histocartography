--- conflicted
+++ resolved
@@ -2,7 +2,7 @@
 import os
 import torch
 import numpy as np
-import pandas as pd 
+import pandas as pd
 import PIL
 from PIL import Image
 import io
@@ -42,11 +42,11 @@
 
 
 def tentative_model_loading(config):
-    # build model from config 
+    # build model from config
     module = importlib.import_module(MODEL_MODULE.format(config['model_type']))
     model = getattr(module, AVAILABLE_MODEL_TYPES[config['model_type']])(config['model_params'], config['data_params']['input_feature_dims'])
 
-    # buid mlflow model and copy manually the weigths 
+    # buid mlflow model and copy manually the weigths
     num_classes = get_number_of_classes(config['explanation_params']['model_params']['class_split'])
     mlflow_model = load_model(MODEL_TO_MLFLOW_ID[str(num_classes) + '_class_scenario'][config['model_type']][config['explanation_params']['explanation_type']],  map_location=torch.device('cpu'))
 
@@ -98,10 +98,6 @@
     Get device (cpu or gpu)
     """
     return 'cuda:0' if cuda else 'cpu'
-<<<<<<< HEAD
-
-=======
->>>>>>> 2ede022c
 
 def get_files_in_folder(path, extension, with_ext=True):
     """Returns all the file names in a folder, (Relative to the parent folder)
@@ -236,14 +232,14 @@
     """
     os.makedirs(os.path.dirname(save_path), exist_ok=True)
     torch.save(model.state_dict(), os.path.join(save_path))
-    
-
-def flatten_dict(d):   
+
+
+def flatten_dict(d):
     df = pd.io.json.json_normalize(d, sep='_')
     d = df.to_dict(orient='records')[0]
     return d
 
-    
+
 DATATYPE_TO_SAVEFN = {
     dict: write_json,
     np.ndarray: np.savetxt,
